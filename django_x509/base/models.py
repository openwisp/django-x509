import collections
from datetime import datetime, timedelta

from django.core.exceptions import ValidationError
from django.db import models
from django.utils import timezone
from django.utils.encoding import python_2_unicode_compatible
from django.utils.functional import cached_property
from django.utils.translation import ugettext_lazy as _
from jsonfield import JSONField
from model_utils.fields import AutoCreatedField, AutoLastModifiedField
from OpenSSL import crypto
import OpenSSL
from six import string_types

from .. import settings as app_settings
from ..utils import bytes_compat

generalized_time = '%Y%m%d%H%M%SZ'

KEY_LENGTH_CHOICES = (
    ('', ''),
    ('512', '512'),
    ('1024', '1024'),
    ('2048', '2048'),
    ('4096', '4096')
)

DIGEST_CHOICES = (
    ('', ''),
    ('sha1', 'SHA1'),
    ('sha224', 'SHA224'),
    ('sha256', 'SHA256'),
    ('sha384', 'SHA384'),
    ('sha512', 'SHA512'),
)

SIGNATURE_MAPPING = {
    'sha1WithRSAEncryption': 'sha1',
    'sha224WithRSAEncryption': 'sha224',
    'sha256WithRSAEncryption': 'sha256',
    'sha384WithRSAEncryption': 'sha384',
    'sha512WithRSAEncryption': 'sha512',
}


def default_validity_start():
    """
    sets validity_start field to 1 day before the current date
    (avoids "certificate not valid yet" edge case)
    intentionally returns naive datetime (not timezone aware)
    """
    start = datetime.now() - timedelta(days=1)
    return start.replace(hour=0, minute=0, second=0, microsecond=0)


def default_ca_validity_end():
    """
    returns the default value for validity_end field
    """
    delta = timedelta(days=app_settings.DEFAULT_CA_VALIDITY)
    return timezone.now() + delta


def default_cert_validity_end():
    """
    returns the default value for validity_end field
    """
    delta = timedelta(days=app_settings.DEFAULT_CERT_VALIDITY)
    return timezone.now() + delta


def default_key_length():
    """
    returns default value for key_length field
    (this avoids to set the exact default value in the database migration)
    """
    return app_settings.DEFAULT_KEY_LENGTH


def default_digest_algorithm():
    """
    returns default value for digest field
    (this avoids to set the exact default value in the database migration)
    """
    return app_settings.DEFAULT_DIGEST_ALGORITHM


@python_2_unicode_compatible
class BaseX509(models.Model):
    """
    Abstract Cert class, shared between Ca and Cert
    """
    name = models.CharField(max_length=64)
    notes = models.TextField(blank=True)
    key_length = models.CharField(_('key length'),
                                  help_text=_('bits'),
                                  blank=True,
                                  choices=KEY_LENGTH_CHOICES,
                                  default=default_key_length,
                                  max_length=6)
    digest = models.CharField(_('digest algorithm'),
                              help_text=_('bits'),
                              blank=True,
                              choices=DIGEST_CHOICES,
                              default=default_digest_algorithm,
                              max_length=8)
    validity_start = models.DateTimeField(blank=True,
                                          null=True,
                                          default=default_validity_start)
    validity_end = models.DateTimeField(blank=True,
                                        null=True,
                                        default=default_cert_validity_end)
    country_code = models.CharField(max_length=2, blank=True)
    state = models.CharField(_('state or province'), max_length=64, blank=True)
    city = models.CharField(_('city'), max_length=64, blank=True)
    organization_name = models.CharField(_('organization'), max_length=64, blank=True)
    email = models.EmailField(_('email address'), blank=True)
    common_name = models.CharField(_('common name'), max_length=63, blank=True)
    extensions = JSONField(_('extensions'),
                           default=list,
                           blank=True,
                           help_text=_('additional x509 certificate extensions'),
                           load_kwargs={'object_pairs_hook': collections.OrderedDict},
                           dump_kwargs={'indent': 4})
    serial_number = models.PositiveIntegerField(_('serial number'),
                                                help_text=_('leave blank to determine automatically'),
                                                blank=True,
                                                null=True)
    certificate = models.TextField(blank=True, help_text='certificate in X.509 PEM format')
    private_key = models.TextField(blank=True, help_text='private key in X.509 PEM format')
    created = AutoCreatedField(_('created'), editable=True)
    modified = AutoLastModifiedField(_('modified'), editable=True)

    class Meta:
        abstract = True

    def __str__(self):
        return self.name

    def clean_fields(self, *args, **kwargs):
        # importing existing certificate
        # must be done here in order to validate imported fields
        # and fill private and public key before validation fails
<<<<<<< HEAD
        if self._state.adding and self.certificate and self.private_key:
=======
        if not self.pk and self.certificate and self.private_key:
            self._validate_pem()
>>>>>>> 0a9d8cc4
            self._import()
        super(BaseX509, self).clean_fields(*args, **kwargs)

    def clean(self):
        # when importing, both public and private must be present
        if (
            (self.certificate and not self.private_key) or
            (self.private_key and not self.certificate)
        ):
            raise ValidationError(_('When importing an existing certificate, both'
                                    'keys (private and public) must be present'))
        self._verify_extension_format()

    def save(self, *args, **kwargs):
        generate = False
        if not self.id and not self.certificate and not self.private_key:
            generate = True
        super(BaseX509, self).save(*args, **kwargs)
        if generate:
            # automatically determine serial number
            if not self.serial_number:
                self.serial_number = self.id
            self._generate()
            kwargs['force_insert'] = False
            super(BaseX509, self).save(*args, **kwargs)

    @cached_property
    def x509(self):
        """
        returns an instance of OpenSSL.crypto.X509
        """
        if self.certificate:
            return crypto.load_certificate(crypto.FILETYPE_PEM, self.certificate)

    @cached_property
    def x509_text(self):
        """
        returns a text dump of the information
        contained in the x509 certificate
        """
        if self.certificate:
            text = crypto.dump_certificate(crypto.FILETYPE_TEXT, self.x509)
            return text.decode('utf-8')

    @cached_property
    def pkey(self):
        """
        returns an instance of OpenSSL.crypto.PKey
        """
        if self.private_key:
            return crypto.load_privatekey(crypto.FILETYPE_PEM, self.private_key)

    def _validate_pem(self):
        """
        (internal use only)
        validates certificate and private key
        """
        errors = {}
        for field in ['certificate', 'private_key']:
            try:
                if field == "certificate":
                    crypto.load_certificate(crypto.FILETYPE_PEM, getattr(self, field))
                else:
                    crypto.load_privatekey(crypto.FILETYPE_PEM, getattr(self,field))
            except OpenSSL.crypto.Error as e:
                errors[field] = ValidationError(_('OpenSSL error: {0}'.format(e.args[0])))
        if errors:
            raise ValidationError(errors)

    def _generate(self):
        """
        (internal use only)
        generates a new x509 certificate (CA or end-entity)
        """
        key = crypto.PKey()
        key.generate_key(crypto.TYPE_RSA, int(self.key_length))
        cert = crypto.X509()
        subject = self._fill_subject(cert.get_subject())
        cert.set_version(0x2)  # version 3 (0 indexed counting)
        cert.set_subject(subject)
        cert.set_serial_number(self.serial_number)
        cert.set_notBefore(bytes_compat(self.validity_start.strftime(generalized_time)))
        cert.set_notAfter(bytes_compat(self.validity_end.strftime(generalized_time)))
        # generating certificate for CA
        if not hasattr(self, 'ca'):
            issuer = subject
            issuer_key = key
        # generating certificate issued by a CA
        else:
            issuer = self.ca.x509.get_subject()
            issuer_key = self.ca.pkey
        cert.set_issuer(issuer)
        cert.set_pubkey(key)
        cert = self._add_extensions(cert)
        cert.sign(issuer_key, str(self.digest))
        self.certificate = crypto.dump_certificate(crypto.FILETYPE_PEM, cert)
        self.private_key = crypto.dump_privatekey(crypto.FILETYPE_PEM, key)

    def _fill_subject(self, subject):
        """
        (internal use only)
        fills OpenSSL.crypto.X509Name object
        """
        attr_map = {
            'country_code': 'countryName',
            'state': 'stateOrProvinceName',
            'city': 'localityName',
            'organization_name': 'organizationName',
            'email': 'emailAddress',
            'common_name': 'commonName'
        }
        # set x509 subject attributes only if not empty strings
        for model_attr, subject_attr in attr_map.items():
            value = getattr(self, model_attr)
            if value:
                # coerce value to string, allow these fields to be redefined
                # as foreign keys by subclasses without losing compatibility
                if not isinstance(value, string_types):
                    value = str(value)
                setattr(subject, subject_attr, value)
        return subject

    def _import(self):
        """
        (internal use only)
        imports existing x509 certificates
        """
        cert = self.x509
        # when importing an end entity certificate
        if hasattr(self, 'ca'):
            self._verify_ca()
        self.key_length = str(cert.get_pubkey().bits())
        # this line might fail if a certificate with
        # an unsupported signature algorithm is imported
        algorithm = cert.get_signature_algorithm().decode('utf8')
        self.digest = SIGNATURE_MAPPING[algorithm]
        not_before = cert.get_notBefore().decode('utf8')
        self.validity_start = datetime.strptime(not_before,
                                                generalized_time)
        self.validity_start = timezone.make_aware(self.validity_start)
        not_after = cert.get_notAfter().decode('utf8')
        self.validity_end = datetime.strptime(not_after,
                                              generalized_time)
        self.validity_end.replace(tzinfo=timezone.tzinfo())
        self.validity_end = timezone.make_aware(self.validity_end)
        subject = cert.get_subject()
        self.country_code = subject.countryName or ''
        # allow importing from legacy systems which use invalid country codes
        if len(self.country_code) > 2:
            self.country_code = ''
        self.state = subject.stateOrProvinceName or ''
        self.city = subject.localityName or ''
        self.organization_name = subject.organizationName or ''
        self.email = subject.emailAddress or ''
        self.common_name = subject.commonName or ''
        self.serial_number = cert.get_serial_number()
        if not self.name:
            self.name = self.common_name or str(self.serial_number)

    def _verify_ca(self):
        """
        (internal use only)
        verifies the current x509 is signed
        by the associated CA
        """
        store = crypto.X509Store()
        store.add_cert(self.ca.x509)
        store_ctx = crypto.X509StoreContext(store, self.x509)
        try:
            store_ctx.verify_certificate()
        except crypto.X509StoreContextError as e:
            raise ValidationError(_("CA doesn't match, got the "
                                    "following error from pyOpenSSL: \"%s\"") % e.args[0][2])

    def _verify_extension_format(self):
        """
        (internal use only)
        verifies the format of ``self.extension`` is correct
        """
        msg = 'Extension format invalid'
        if not isinstance(self.extensions, list):
            raise ValidationError(msg)
        for ext in self.extensions:
            if not isinstance(ext, dict):
                raise ValidationError(msg)
            if not ('name' in ext and 'critical' in ext and 'value' in ext):
                raise ValidationError(msg)

    def _add_extensions(self, cert):
        """
        (internal use only)
        adds x509 extensions to ``cert``
        """
        ext = []
        # prepare extensions for CA
        if not hasattr(self, 'ca'):
            pathlen = app_settings.CA_BASIC_CONSTRAINTS_PATHLEN
            ext_value = 'CA:TRUE'
            if pathlen is not None:
                ext_value = '{0}, pathlen:{1}'.format(ext_value, pathlen)
            ext.append(crypto.X509Extension(b'basicConstraints',
                                            app_settings.CA_BASIC_CONSTRAINTS_CRITICAL,
                                            bytes_compat(ext_value)))
            ext.append(crypto.X509Extension(b'keyUsage',
                                            app_settings.CA_KEYUSAGE_CRITICAL,
                                            bytes_compat(app_settings.CA_KEYUSAGE_VALUE)))
            issuer_cert = cert
        # prepare extensions for end-entity certs
        else:
            ext.append(crypto.X509Extension(b'basicConstraints',
                                            False,
                                            b'CA:FALSE'))
            ext.append(crypto.X509Extension(b'keyUsage',
                                            app_settings.CERT_KEYUSAGE_CRITICAL,
                                            bytes_compat(app_settings.CERT_KEYUSAGE_VALUE)))
            issuer_cert = self.ca.x509
        ext.append(crypto.X509Extension(b'subjectKeyIdentifier',
                                        False,
                                        b'hash',
                                        subject=cert))
        cert.add_extensions(ext)
        # authorityKeyIdentifier must be added after
        # the other extensions have been already added
        cert.add_extensions([
            crypto.X509Extension(b'authorityKeyIdentifier',
                                 False,
                                 b'keyid:always,issuer:always',
                                 issuer=issuer_cert)
        ])
        for ext in self.extensions:
            cert.add_extensions([
                crypto.X509Extension(bytes_compat(ext['name']),
                                     bool(ext['critical']),
                                     bytes_compat(ext['value']))
            ])
        return cert


class AbstractCa(BaseX509):
    """
    Abstract Ca model
    """
    class Meta:
        abstract = True
        verbose_name = _('CA')
        verbose_name_plural = _('CAs')

    def get_revoked_certs(self):
        """
        Returns revoked certificates of this CA
        (does not include expired certificates)
        """
        now = timezone.now()
        return self.cert_set.filter(revoked=True,
                                    validity_start__lte=now,
                                    validity_end__gte=now)

    @property
    def crl(self):
        """
        Returns up to date CRL of this CA
        """
        revoked_certs = self.get_revoked_certs()
        crl = crypto.CRL()
        now_str = timezone.now().strftime(generalized_time)
        for cert in revoked_certs:
            revoked = crypto.Revoked()
            revoked.set_serial(bytes_compat(cert.serial_number))
            revoked.set_reason(b'unspecified')
            revoked.set_rev_date(bytes_compat(now_str))
            crl.add_revoked(revoked)
        return crl.export(self.x509, self.pkey, days=1, digest=b'sha256')


AbstractCa._meta.get_field('validity_end').default = default_ca_validity_end


class AbstractCert(BaseX509):
    """
    Abstract Cert model
    """
    ca = models.ForeignKey('django_x509.Ca', on_delete=models.CASCADE, verbose_name=_('CA'))
    revoked = models.BooleanField(_('revoked'),
                                  default=False)
    revoked_at = models.DateTimeField(_('revoked at'),
                                      blank=True,
                                      null=True,
                                      default=None)

    def __str__(self):
        return self.name

    class Meta:
        abstract = True
        verbose_name = _('certificate')
        verbose_name_plural = _('certificates')
        unique_together = ('ca', 'serial_number')

    def revoke(self):
        """
        * flag certificate as revoked
        * fill in revoked_at DateTimeField
        """
        now = timezone.now()
        self.revoked = True
        self.revoked_at = now
        self.save()<|MERGE_RESOLUTION|>--- conflicted
+++ resolved
@@ -142,12 +142,8 @@
         # importing existing certificate
         # must be done here in order to validate imported fields
         # and fill private and public key before validation fails
-<<<<<<< HEAD
         if self._state.adding and self.certificate and self.private_key:
-=======
-        if not self.pk and self.certificate and self.private_key:
             self._validate_pem()
->>>>>>> 0a9d8cc4
             self._import()
         super(BaseX509, self).clean_fields(*args, **kwargs)
 
